--- conflicted
+++ resolved
@@ -3,16 +3,11 @@
 
 # To enable postponed evaluation of annotations (default for 3.10)
 from __future__ import annotations
-<<<<<<< HEAD
-from .misc import TZ, NoObservationError, FloatEnum
-=======
->>>>>>> 172d6ef9
 from enum import IntEnum, Enum
 from typing import Optional, List
 import datetime as dt
 
-from .misc import TZ, NoObservationError, SpatialError, ElevationError, PercentError, RangeError, InvalidArgumentError, \
-    FloatEnum
+from .misc import TZ, NoObservationError, FloatEnum
 
 __author__ = 'arwi'
 
